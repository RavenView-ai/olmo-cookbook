--- conflicted
+++ resolved
@@ -27,11 +27,7 @@
 
 def evaluate_checkpoint(
     oe_eval_commit: str,
-<<<<<<< HEAD
-    oe_eval_branch: Optional[str],
-=======
     oe_eval_branch: str,
->>>>>>> ebed5e7a
     checkpoint_path: str,
     aws_access_key_id: str,
     aws_secret_access_key: str,
