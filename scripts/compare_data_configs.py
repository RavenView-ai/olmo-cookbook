#!/usr/bin/env python3
"""
This script compares the contents of multiple text files containing paths to .npy files.
It counts the number of .npy files under each base path and displays the results in a table.

Usage:
    # Compare mid-training annealing configs
    python compare_data_configs.py /Users/kylel/ai2/OLMo-core/src/scripts/train/anneal/dolmino*.txt --data-only
    python compare_data_configs.py /Users/kylel/ai2/OLMo-core/src/scripts/train/anneal/dolmino50.txt /Users/kylel/ai2/OLMo-core/src/scripts/train/anneal/dolmino100.txt --data-only

    # Compare pre-training data mixes
    python compare_data_configs.py /Users/kylel/ai2/OLMo-core/src/olmo_core/data/mixes/OLMoE-mix-0824.txt /Users/kylel/ai2/OLMo-core/src/olmo_core/data/mixes/dolma17.txt --data-only

    # Even compare old OLMo configs (YAML) with new ones (TXT)
    python compare_data_configs.py /Users/kylel/ai2/OLMo-core/src/scripts/train/anneal/dolmino50.txt /Users/kylel/ai2/OLMo/configs/official-1124/OLMo2-7B-stage2-seed*.yaml --data-only
    python compare_data_configs.py /Users/kylel/ai2/OLMo-core/src/scripts/train/anneal/dolmino100.txt /Users/kylel/ai2/OLMo/configs/official-1124/OLMo2-13B-stage2-seed*-100B.yaml --data-only
    python compare_data_configs.py /Users/kylel/ai2/OLMo-core/src/scripts/train/anneal/dolmino300.txt /Users/kylel/ai2/OLMo/configs/official-1124/OLMo2-13B-stage2-seed*-300B.yaml --data-only

    # Compare Wandb runs
    python compare_data_configs.py https://wandb.ai/ai2-llm/olmo-medium/runs/cej4ya39 https://wandb.ai/ai2-llm/olmoe/runs/rzsn9tlc

    # Compare a Wandb run on old OLMo configs with local files with new OLMo configs
    python compare_data_configs.py https://wandb.ai/ai2-llm/olmo-medium/runs/yh8qbwif\?nw\=nwusersoldni /Users/kylel/ai2/olmo-cookbook/peteish7-anneal-from-928646-50B-no-opt-repro__data_paths.txt  /Users/kylel/ai2/OLMo-core/src/scripts/train/anneal/dolmino50.txt --data-only
    python compare_data_configs.py https://wandb.ai/ai2-llm/olmo-medium/runs/79h5h3aa\?nw\=nwusersoldni /Users/kylel/ai2/olmo-cookbook/peteish7-anneal-from-928646-50B-no-opt-repro__data_paths.txt  /Users/kylel/ai2/OLMo-core/src/scripts/train/anneal/dolmino50.txt --data-only

    # Let's say we want to do a large scale comparison of all the configs of a single type of model (e.g. OLMo 1b)
    python scripts/compare_data_configs.py \
        https://wandb.ai/ai2-llm/olmo-cookbook/runs/fa12nu26 \
        https://wandb.ai/ai2-llm/olmo-cookbook/runs/qmfgv9bg \
        https://wandb.ai/ai2-llm/olmo-cookbook/runs/ezyubhfe/overview \
        https://wandb.ai/ai2-llm/olmo-cookbook/runs/w36osax9/overview \
        https://wandb.ai/ai2-llm/olmo-cookbook/runs/5v2r3oma \
        https://wandb.ai/ai2-llm/olmo-cookbook/runs/dqp8dbpp \
        --full-config


Note that the counts are not file size; they are just number of `npy` files under each base path, which could be different sizes.

@kylel

"""

import glob
import os
import re
from collections import defaultdict
from pathlib import Path
from typing import Dict, List, Tuple
from urllib.parse import urlparse

import click
import yaml
from tabulate import tabulate


def parse_wandb_run_path(run_path: str) -> str:
    """
    Parse a Weights & Biases run path, either in the form "entity/project/run_id"
    or as a full wandb.ai URL.

    Args:
        run_path: Either a W&B run path like "ai2-llm/olmo-medium/cej4ya39"
                 or URL like "https://wandb.ai/ai2-llm/olmo-medium/runs/cej4ya39"
                 or URL with username like "https://wandb.ai/ai2-llm/olmo-medium/runs/cej4ya39?nw=nwusersoldni"

    Returns:
        Standardized run path in the form "entity/project/run_id"
        If input is not a W&B path/URL, returns the original string unchanged
    """
    run_path = run_path.strip("/")
    run_path_re = re.compile(r"^[^/]+/[^/]+/[^/]+$")
    run_path_url = re.compile(r"^https?://wandb.ai/([^/]+)/([^/]+)/runs/([^/?]+)")

    if run_path_re.match(run_path):
        return run_path

    m = run_path_url.match(run_path)
    if m is not None:
        entity, project, run_id = m.groups()
        return f"{entity}/{project}/{run_id}"

    return run_path  # Return original path if it's not a W&B path


def read_config_files(path_patterns: List[str], data_only: bool = True) -> Dict[str, Dict]:
    """
    Read paths from config files matching the provided patterns.
    Handles local files (.txt, .yaml) and Wandb URLs.

    Args:
        path_patterns: List of glob patterns or Wandb URLs
        data_only: If True, only extract data paths. If False, extract all config keys.

    Returns:
        Dictionary mapping filenames to either lists of paths or full config dicts
    """
<<<<<<< HEAD
    configs_by_file: Dict[str, Dict] = {}
    
=======
    paths_by_file: Dict[str, List[str]] = {}

>>>>>>> a3b16558
    for pattern in path_patterns:
        if pattern.startswith(("http://", "https://")):
            # Handle Wandb URLs
            import wandb

            api = wandb.Api()
            run_path = parse_wandb_run_path(pattern)
            try:
                run = api.run(run_path)
                config_raw = run._attrs["rawconfig"]
<<<<<<< HEAD
                
=======

                # Extract paths from Wandb config
                data_paths = config_raw.get("data", {}).get("paths", [])
                paths = [path for path in data_paths if path.endswith(".npy")]

                # Use run ID as filename
>>>>>>> a3b16558
                filename = f"wandb_{run.id}"
                if data_only:
                    # Extract just the data paths
                    data_paths = config_raw.get('data', {}).get('paths', [])
                    paths = [path for path in data_paths if path.endswith('.npy')]
                    configs_by_file[filename] = {'paths': paths}
                else:
                    # Include full config
                    configs_by_file[filename] = config_raw
            except Exception as e:
                print(f"Error reading Wandb config from {pattern}: {e}")
                continue
        else:
            # Handle local files
            files = glob.glob(pattern)
            for file in files:
                filename = Path(file).name
<<<<<<< HEAD
                
                if filename.endswith('.yaml'):
                    with open(file, 'r') as f:
                        config = yaml.safe_load(f)
                        if data_only:
                            data_paths = config.get('data', {}).get('paths', [])
                            paths = []
                            for line in data_paths:
                                line = line.strip()
                                if not line or line.startswith('#'):
                                    continue
                                if ',' in line:
                                    path = line.split(',')[1]
                                else:
                                    path = line
                                if path.endswith('.npy'):
                                    paths.append(path)
                            configs_by_file[filename] = {'paths': paths}
                        else:
                            configs_by_file[filename] = config
                else:
                    paths = []
                    with open(file, 'r') as f:
=======
                paths = []

                if filename.endswith(".yaml"):
                    with open(file, "r") as f:
                        config = yaml.safe_load(f)
                        data_paths = config.get("data", {}).get("paths", [])
                        for line in data_paths:
                            line = line.strip()
                            if not line or line.startswith("#"):
                                continue
                            if "," in line:
                                path = line.split(",")[1]
                            else:
                                path = line
                            if path.endswith(".npy"):
                                paths.append(path)
                else:
                    with open(file, "r") as f:
>>>>>>> a3b16558
                        for line in f:
                            line = line.strip()
                            if not line or line.startswith("#"):
                                continue
<<<<<<< HEAD
                            if ',' in line:
                                path = line.split(',')[1]
                            else:
                                path = line
                            if path.endswith('.npy'):
=======

                            if "," in line:
                                path = line.split(",")[1]
                            else:
                                path = line

                            if path.endswith(".npy"):
>>>>>>> a3b16558
                                paths.append(path)
                    configs_by_file[filename] = {'paths': paths}

    if not configs_by_file:
        print(f"No valid configs found in patterns: {path_patterns}")
        return {}

    return configs_by_file


def normalize_storage_path(path: str) -> str:
    """
    Normalize a file path by converting backslashes to forward slashes,
    stripping known URL schemes and domains, and removing leading slashes.

    Args:
        path: The original file path.

    Returns:
        The normalized file path.
    """
    # Replace backslashes with forward slashes
    path = path.replace("\\", "/")

    # If the path appears to be a URL (e.g., starts with http, https, s3, or gs),
    # parse it and take only the path portion.
    if re.match(r"^(https?|s3|gs):", path, re.IGNORECASE):
        parsed = urlparse(path)
        path = parsed.path  # This drops the scheme and netloc

    # Remove any leading slashes for consistency
    return path.lstrip("/")


def count_paths(configs_by_file: Dict[str, Dict]) -> Tuple[Dict[str, Dict[str, int]], Dict[str, int]]:
    """
    Count files under each base path for each config file after normalizing paths to treat variations
    (e.g. different prefixes) as the same base path.

    Args:
        configs_by_file: Dictionary mapping filenames to config dicts containing paths

    Returns:
        Tuple of (base path counts dict, file totals dict)
    """
    base_path_counts: Dict[str, Dict[str, int]] = defaultdict(lambda: defaultdict(int))
<<<<<<< HEAD
    
    for filename, config in configs_by_file.items():
        paths = config.get('paths', [])
=======

    for filename, paths in paths_by_file.items():
>>>>>>> a3b16558
        for path in paths:
            # Normalize the incoming path to remove extraneous prefixes
            norm_path = normalize_storage_path(path)

            # Special handling for dclm paths: extract the part up to the "tokenizer" folder.
            if "/dclm/" in norm_path.lower():
                match = re.match(r"(.*dclm/.+?tokenizer)(?:/.*)?$", norm_path, re.IGNORECASE)
                base_path = match.group(1) if match else os.path.normpath(norm_path)
            else:
                # For all other paths, group by the normalized full path (removing the last component).
                parts = norm_path.split("/")
                if len(parts) > 1:
                    base_path = os.path.normpath(os.path.join(*parts[:-1]))
                else:
                    base_path = norm_path  # If there's no directory structure, use the path as-is.

            base_path_counts[base_path][filename] += 1

    # Compute the total number of paths for each file.
    file_totals = {filename: len(config.get('paths', [])) for filename, config in configs_by_file.items()}
    return base_path_counts, file_totals

<<<<<<< HEAD
def format_data_results(base_path_counts: Dict[str, Dict[str, int]], 
                       file_totals: Dict[str, int]) -> None:
    """
    Format and print results for data paths using tabulate.
    
=======

def format_results(base_path_counts: Dict[str, Dict[str, int]], file_totals: Dict[str, int]) -> None:
    """
    Format and print results using tabulate.

>>>>>>> a3b16558
    Args:
        base_path_counts: Dictionary mapping base paths to counts per file.
        file_totals: Dictionary mapping filenames to total counts.
    """
    # Sort filenames by their totals in descending order.
    sorted_filenames = sorted(file_totals.keys(), key=lambda x: file_totals[x], reverse=True)

    # Sort base paths by counts in the largest file, using second largest file as tiebreaker
    largest_file = sorted_filenames[0]
    second_largest = sorted_filenames[1] if len(sorted_filenames) > 1 else largest_file

    def sort_key(base_path):
        count1 = base_path_counts[base_path].get(largest_file, 0)
        count2 = base_path_counts[base_path].get(second_largest, 0)
        return (count1, count2)
<<<<<<< HEAD
        
    sorted_base_paths = sorted(base_path_counts.keys(), key=sort_key, reverse=True)
    
=======

    sorted_base_paths = sorted(base_path_counts.keys(), key=sort_key, reverse=True)

>>>>>>> a3b16558
    # Prepare headers and table data.
    truncated_filenames = []
    for filename in sorted_filenames:
        truncated = filename[:27] + "..." if len(filename) > 30 else filename
        truncated_filenames.append(truncated)

    headers = ["Base Path"] + truncated_filenames + ["Match"]
    table_data = []

    for base_path in sorted_base_paths:
        row = [base_path]
        counts = [base_path_counts[base_path].get(filename, 0) for filename in sorted_filenames]
<<<<<<< HEAD
        row.extend([count if count > 0 else '-' for count in counts])
        
        all_same = len(set(c for c in counts if c > 0)) <= 1
        row.append('✓' if all_same else '')
        
        table_data.append(row)
    
    totals_row = ['Total'] + [file_totals[filename] for filename in sorted_filenames] + ['']
    table_data.append(totals_row)
    
    print("\n" + tabulate(table_data, headers, tablefmt='grid'))
    
def format_config_results(configs_by_file: Dict[str, Dict]) -> None:
    """
    Format and print results for non-data config keys, showing only keys with different values
    or keys that only exist in some configs.
    
    Args:
        configs_by_file: Dictionary mapping filenames to full config dicts
    """
    # Get all unique config keys across all files
    all_keys = set()
    for config in configs_by_file.values():
        all_keys.update(flatten_dict(config).keys())
    
    # Sort keys alphabetically
    sorted_keys = sorted(all_keys)
    filenames = list(configs_by_file.keys())
    
    # Print header
    print("\nConfig differences:")
    print("-" * 80)
    
    # Check each key for differences
    found_diffs = False
    for key in sorted_keys:
        # Skip data paths and dataset source mixture configs
        if ('data.paths' in key or 
            key == 'data' or 
            'dataset.source_mixture_config.source_configs' in key):
            continue
            
        values = []
        for filename in filenames:
            flat_config = flatten_dict(configs_by_file[filename])
            value = flat_config.get(key, '-')
            values.append(str(value))
        
        # Check if key exists in all configs
        exists_in_all = all(v != '-' for v in values)
        
        # Print if values are different or key doesn't exist in all configs
        unique_values = set(str(v) for v in values if v != '-')
        if len(unique_values) > 1 or not exists_in_all:
            found_diffs = True
            print(f"\n{key}:")
            for filename, value in zip(filenames, values):
                print(f"  {filename}: {value}")
    
    if not found_diffs:
        print("No differences found in config values.")

def flatten_dict(d: Dict, parent_key: str = '', sep: str = '.') -> Dict:
    """Flatten a nested dictionary into a single level dictionary with dot-separated keys."""
    items = []
    for k, v in d.items():
        new_key = f"{parent_key}{sep}{k}" if parent_key else k
        if isinstance(v, dict):
            items.extend(flatten_dict(v, new_key, sep=sep).items())
        else:
            items.append((new_key, v))
    return dict(items)
=======
        # Use the count if greater than 0, else '-'
        row.extend([count if count > 0 else "-" for count in counts])

        # Add a checkmark if all counts are the same.
        all_same = True
        if counts:
            first_val = counts[0]
            for count in counts:
                if count != first_val:
                    all_same = False
                    break
        else:
            all_same = False
        row.append("✓" if all_same else "")

        table_data.append(row)

    # Build totals row.
    totals_row = ["Total"] + [file_totals[filename] for filename in sorted_filenames] + [""]
    table_data.append(totals_row)

    # Print formatted table using tabulate.
    print("\n" + tabulate(table_data, headers, tablefmt="grid"))

>>>>>>> a3b16558

def compare_config_files(path_patterns: List[str], data_only: bool = True) -> None:
    """
    Compare config files and print either data path counts or full config comparisons.

    Args:
        path_patterns: List of glob patterns to match files
        data_only: If True, only compare data paths. If False, compare all config keys.
    """
    configs_by_file = read_config_files(path_patterns, data_only)
    if not configs_by_file:
        return

    if data_only:
        base_path_counts, file_totals = count_paths(configs_by_file)
        format_data_results(base_path_counts, file_totals)
    else:
        format_config_results(configs_by_file)


@click.command()
<<<<<<< HEAD
@click.argument('path_patterns', nargs=-1, required=True)
@click.option('--data-only/--full-config', default=True, 
              help='Compare only data paths (default) or all config keys')
def main(path_patterns: Tuple[str, ...], data_only: bool) -> None:
    """Compare config files and print either data path counts or full config comparisons.
    
    Example with flags:
        python compare_data_configs.py /Users/kylel/ai2/OLMo-core/src/scripts/train/anneal/dolmino*.txt --data-only
    """
    compare_config_files(list(path_patterns), data_only)
=======
@click.argument("path_patterns", nargs=-1, required=True)
def main(path_patterns: Tuple[str, ...]) -> None:
    """Compare text files containing paths and print counts of .npy files under each base path."""
    compare_config_files(list(path_patterns))
>>>>>>> a3b16558


if __name__ == "__main__":
    main()<|MERGE_RESOLUTION|>--- conflicted
+++ resolved
@@ -94,13 +94,8 @@
     Returns:
         Dictionary mapping filenames to either lists of paths or full config dicts
     """
-<<<<<<< HEAD
     configs_by_file: Dict[str, Dict] = {}
     
-=======
-    paths_by_file: Dict[str, List[str]] = {}
-
->>>>>>> a3b16558
     for pattern in path_patterns:
         if pattern.startswith(("http://", "https://")):
             # Handle Wandb URLs
@@ -111,16 +106,7 @@
             try:
                 run = api.run(run_path)
                 config_raw = run._attrs["rawconfig"]
-<<<<<<< HEAD
                 
-=======
-
-                # Extract paths from Wandb config
-                data_paths = config_raw.get("data", {}).get("paths", [])
-                paths = [path for path in data_paths if path.endswith(".npy")]
-
-                # Use run ID as filename
->>>>>>> a3b16558
                 filename = f"wandb_{run.id}"
                 if data_only:
                     # Extract just the data paths
@@ -138,7 +124,6 @@
             files = glob.glob(pattern)
             for file in files:
                 filename = Path(file).name
-<<<<<<< HEAD
                 
                 if filename.endswith('.yaml'):
                     with open(file, 'r') as f:
@@ -162,45 +147,15 @@
                 else:
                     paths = []
                     with open(file, 'r') as f:
-=======
-                paths = []
-
-                if filename.endswith(".yaml"):
-                    with open(file, "r") as f:
-                        config = yaml.safe_load(f)
-                        data_paths = config.get("data", {}).get("paths", [])
-                        for line in data_paths:
-                            line = line.strip()
-                            if not line or line.startswith("#"):
-                                continue
-                            if "," in line:
-                                path = line.split(",")[1]
-                            else:
-                                path = line
-                            if path.endswith(".npy"):
-                                paths.append(path)
-                else:
-                    with open(file, "r") as f:
->>>>>>> a3b16558
                         for line in f:
                             line = line.strip()
                             if not line or line.startswith("#"):
                                 continue
-<<<<<<< HEAD
                             if ',' in line:
                                 path = line.split(',')[1]
                             else:
                                 path = line
                             if path.endswith('.npy'):
-=======
-
-                            if "," in line:
-                                path = line.split(",")[1]
-                            else:
-                                path = line
-
-                            if path.endswith(".npy"):
->>>>>>> a3b16558
                                 paths.append(path)
                     configs_by_file[filename] = {'paths': paths}
 
@@ -247,14 +202,9 @@
         Tuple of (base path counts dict, file totals dict)
     """
     base_path_counts: Dict[str, Dict[str, int]] = defaultdict(lambda: defaultdict(int))
-<<<<<<< HEAD
     
     for filename, config in configs_by_file.items():
         paths = config.get('paths', [])
-=======
-
-    for filename, paths in paths_by_file.items():
->>>>>>> a3b16558
         for path in paths:
             # Normalize the incoming path to remove extraneous prefixes
             norm_path = normalize_storage_path(path)
@@ -277,19 +227,11 @@
     file_totals = {filename: len(config.get('paths', [])) for filename, config in configs_by_file.items()}
     return base_path_counts, file_totals
 
-<<<<<<< HEAD
 def format_data_results(base_path_counts: Dict[str, Dict[str, int]], 
                        file_totals: Dict[str, int]) -> None:
     """
     Format and print results for data paths using tabulate.
     
-=======
-
-def format_results(base_path_counts: Dict[str, Dict[str, int]], file_totals: Dict[str, int]) -> None:
-    """
-    Format and print results using tabulate.
-
->>>>>>> a3b16558
     Args:
         base_path_counts: Dictionary mapping base paths to counts per file.
         file_totals: Dictionary mapping filenames to total counts.
@@ -305,15 +247,9 @@
         count1 = base_path_counts[base_path].get(largest_file, 0)
         count2 = base_path_counts[base_path].get(second_largest, 0)
         return (count1, count2)
-<<<<<<< HEAD
         
     sorted_base_paths = sorted(base_path_counts.keys(), key=sort_key, reverse=True)
     
-=======
-
-    sorted_base_paths = sorted(base_path_counts.keys(), key=sort_key, reverse=True)
-
->>>>>>> a3b16558
     # Prepare headers and table data.
     truncated_filenames = []
     for filename in sorted_filenames:
@@ -326,13 +262,15 @@
     for base_path in sorted_base_paths:
         row = [base_path]
         counts = [base_path_counts[base_path].get(filename, 0) for filename in sorted_filenames]
-<<<<<<< HEAD
         row.extend([count if count > 0 else '-' for count in counts])
         
         all_same = len(set(c for c in counts if c > 0)) <= 1
         row.append('✓' if all_same else '')
         
         table_data.append(row)
+
+    # Build totals row.
+    totals_row = ["Total"] + [file_totals[filename] for filename in sorted_filenames] + [""]
     
     totals_row = ['Total'] + [file_totals[filename] for filename in sorted_filenames] + ['']
     table_data.append(totals_row)
@@ -399,32 +337,6 @@
         else:
             items.append((new_key, v))
     return dict(items)
-=======
-        # Use the count if greater than 0, else '-'
-        row.extend([count if count > 0 else "-" for count in counts])
-
-        # Add a checkmark if all counts are the same.
-        all_same = True
-        if counts:
-            first_val = counts[0]
-            for count in counts:
-                if count != first_val:
-                    all_same = False
-                    break
-        else:
-            all_same = False
-        row.append("✓" if all_same else "")
-
-        table_data.append(row)
-
-    # Build totals row.
-    totals_row = ["Total"] + [file_totals[filename] for filename in sorted_filenames] + [""]
-    table_data.append(totals_row)
-
-    # Print formatted table using tabulate.
-    print("\n" + tabulate(table_data, headers, tablefmt="grid"))
-
->>>>>>> a3b16558
 
 def compare_config_files(path_patterns: List[str], data_only: bool = True) -> None:
     """
@@ -446,7 +358,6 @@
 
 
 @click.command()
-<<<<<<< HEAD
 @click.argument('path_patterns', nargs=-1, required=True)
 @click.option('--data-only/--full-config', default=True, 
               help='Compare only data paths (default) or all config keys')
@@ -457,12 +368,6 @@
         python compare_data_configs.py /Users/kylel/ai2/OLMo-core/src/scripts/train/anneal/dolmino*.txt --data-only
     """
     compare_config_files(list(path_patterns), data_only)
-=======
-@click.argument("path_patterns", nargs=-1, required=True)
-def main(path_patterns: Tuple[str, ...]) -> None:
-    """Compare text files containing paths and print counts of .npy files under each base path."""
-    compare_config_files(list(path_patterns))
->>>>>>> a3b16558
 
 
 if __name__ == "__main__":
